--- conflicted
+++ resolved
@@ -37,15 +37,8 @@
 end
 
 function _M.find_api_by_name_or_id(self, dao_factory, helpers)
-<<<<<<< HEAD
-  local filter_keys = {
-    [utils.is_valid_uuid(self.params.api_name_or_id) and "id" or "name"] = self.params.api_name_or_id
-  }
-  self.params.api_name_or_id = nil
-=======
   local rows, err = _M.find_by_id_or_field(dao_factory.apis, {},
                                            self.params.name_or_id, "name")
->>>>>>> 3312481a
 
   if err then
     return helpers.yield_error(err)
@@ -98,15 +91,8 @@
 end
 
 function _M.find_upstream_by_name_or_id(self, dao_factory, helpers)
-<<<<<<< HEAD
-  local filter_keys = {
-    [utils.is_valid_uuid(self.params.upstream_name_or_id) and "id" or "name"] = self.params.upstream_name_or_id
-  }
-  self.params.upstream_name_or_id = nil
-=======
   local rows, err = _M.find_by_id_or_field(dao_factory.upstreams, {},
                                            self.params.name_or_id, "name")
->>>>>>> 3312481a
 
   if err then
     return helpers.yield_error(err)
