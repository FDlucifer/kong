local pl_tablex = require "pl.tablex"
local singletons = require "kong.singletons"
local utils = require "kong.tools.utils"

-- due to startup/require order, cannot use the ones from 'singletons' here
local dns_client = require "resty.dns.client"

local table_concat = table.concat
local crc32 = ngx.crc32_short
local toip = dns_client.toip
local log = ngx.log
local sleep = ngx.sleep
local min = math.min
local max = math.max
local timer_at = ngx.timer.at

local CRIT  = ngx.CRIT
local ERR   = ngx.ERR
local WARN  = ngx.WARN
local DEBUG = ngx.DEBUG
local EMPTY_T = pl_tablex.readonly {}
local worker_state_VERSION = "proxy-state:version"
local TTL_ZERO = { ttl = 0 }

-- for unit-testing purposes only
local _load_upstreams_dict_into_memory
local _load_upstream_into_memory
local _load_targets_into_memory


--==============================================================================
-- Ring-balancer based resolution
--==============================================================================


-- table holding our balancer objects, indexed by upstream id
local balancers = {}


-- objects whose lifetimes are bound to that of a balancer
local healthcheckers = {}
local healthchecker_callbacks = {}
local target_histories = {}
local upstream_ids = {}


-- health check API callbacks to be called on healthcheck events
local healthcheck_subscribers = {}

local noop = function() end

-- Caching logic
--
-- We retain 3 entities in singletons.cache:
--
-- 1) `"balancer:upstreams"` - a list of upstreams
--    to be invalidated on any upstream change
-- 2) `"balancer:upstreams:" .. id` - individual upstreams
--    to be invalidated on individual basis
-- 3) `"balancer:targets:" .. id`
--    target history for an upstream, invalidated:
--    a) along with the upstream it belongs to
--    b) upon any target change for the upstream (can only add entries)
--
-- Distinction between 1 and 2 makes it possible to invalidate individual
-- upstreams, instead of all at once forcing to rebuild all balancers


-- functions forward-declarations
local create_balancers
local is_worker_state_stale
local set_worker_state_stale
local set_worker_state_updated

local function set_balancer(upstream_id, balancer)
  local prev = balancers[upstream_id]
  if prev then
    healthcheckers[prev] = nil
    healthchecker_callbacks[prev] = nil
    target_histories[prev] = nil
    upstream_ids[prev] = nil
  end
  balancers[upstream_id] = balancer
end


local function stop_healthchecker(balancer)
  local healthchecker = healthcheckers[balancer]
  if healthchecker then
    local ok, err = healthchecker:clear()
    if not ok then
      log(ERR, "[healthchecks] error clearing healthcheck data: ", err)
    end
    healthchecker:stop()
    local hc_callback = healthchecker_callbacks[balancer]
    singletons.worker_events.unregister(hc_callback, healthchecker.EVENT_SOURCE)
  end
  healthcheckers[balancer] = nil
end


------------------------------------------------------------------------------
-- Loads a single upstream entity.
-- @param upstream_id string
-- @return the upstream table, or nil+error
local function load_upstream_into_memory(upstream_id)
  local upstream, err = singletons.db.upstreams:select({id = upstream_id})
  if not upstream then
    return nil, err
  end

  return upstream
end
_load_upstream_into_memory = load_upstream_into_memory


local function get_upstream_by_id(upstream_id)
  local upstream_cache_key = "balancer:upstreams:" .. upstream_id

  if kong.configuration.worker_consistency == "eventual" then
    return singletons.core_cache:get(upstream_cache_key, nil, noop)
  end

  return singletons.core_cache:get(upstream_cache_key, nil,
                                load_upstream_into_memory, upstream_id)
end


------------------------------------------------------------------------------
-- Loads the target history from the DB.
-- @param upstream_id Upstream uuid for which to load the target history
-- @return The target history array, with target entity tables.
local function load_targets_into_memory(upstream_id)

  local target_history, err, err_t =
    singletons.db.targets:select_by_upstream_raw({ id = upstream_id })

  if not target_history then
    return nil, err, err_t
  end

  -- perform some raw data updates
  for _, target in ipairs(target_history) do
    -- split `target` field into `name` and `port`
    local port
    target.name, port = string.match(target.target, "^(.-):(%d+)$")
    target.port = tonumber(port)
  end

  return target_history
end
_load_targets_into_memory = load_targets_into_memory


------------------------------------------------------------------------------
-- Fetch target history, from cache or the DB.
-- @param upstream The upstream entity object
-- @return The target history array, with target entity tables.
local function fetch_target_history(upstream)
  local targets_cache_key = "balancer:targets:" .. upstream.id

  return singletons.core_cache:get(targets_cache_key, nil,
                              load_targets_into_memory, upstream.id)
end


--------------------------------------------------------------------------------
-- Applies the history of lb transactions from index `start` forward.
-- @param rb ring balancer object
-- @param history list of targets/transactions to be applied
-- @param start the index where to start in the `history` parameter
local function apply_history(rb, history, start)

  for i = start, #history do
    local target = history[i]

    if target.weight > 0 then
      assert(rb:addHost(target.name, target.port, target.weight))
    else
      assert(rb:removeHost(target.name, target.port))
    end

    target_histories[rb][i] = {
      name = target.name,
      port = target.port,
      weight = target.weight,
      order = target.order,
    }
  end
end


local function populate_healthchecker(hc, balancer, upstream)
  for weight, addr, host in balancer:addressIter() do
    if weight > 0 then
      local ipaddr = addr.ip
      local port = addr.port
      local ok, err = hc:add_target(ipaddr, port, host.hostname, true,
                                    upstream.host_header)
      if ok then
        -- Get existing health status which may have been initialized
        -- with data from another worker, and apply to the new balancer.
        local tgt_status = hc:get_target_status(ipaddr, port, host.hostname)
        if tgt_status ~= nil then
          balancer:setAddressStatus(tgt_status, ipaddr, port)
        end

      else
        log(ERR, "[healthchecks] failed adding target: ", err)
      end
    end
  end
end


local create_balancer
do
  local balancer_types = {
    ["consistent-hashing"] = require("resty.dns.balancer.ring"),
    ["least-connections"] = require("resty.dns.balancer.least_connections"),
    ["round-robin"] = require("resty.dns.balancer.ring"),
  }

  local create_healthchecker
  do
    local healthcheck -- delay initialization

    ------------------------------------------------------------------------------
    -- Callback function that informs the healthchecker when targets are added
    -- or removed to a balancer and when targets health status change.
    -- @param balancer the ring balancer object that triggers this callback.
    -- @param action "added", "removed", or "health"
    -- @param address balancer address object
    -- @param ip string
    -- @param port number
    -- @param hostname string
    local function ring_balancer_callback(balancer, action, address, ip, port, hostname)
      if kong == nil then
        -- kong is being run in unit-test mode
        return
      end
      local healthchecker = healthcheckers[balancer]
      if not healthchecker then
        return
      end

      if action == "health" then
        local balancer_status
        if address then
          balancer_status = "HEALTHY"
        else
          balancer_status = "UNHEALTHY"
        end
        log(WARN, "[healthchecks] balancer ", healthchecker.name,
            " reported health status changed to ", balancer_status)

      else
        local upstream_id = upstream_ids[balancer]
        local upstream = upstream_id and get_upstream_by_id(upstream_id) or nil

        if upstream then
          if action == "added" then
            local ok, err = healthchecker:add_target(ip, port, hostname, true,
                                                    upstream.host_header)
            if not ok then
              log(ERR, "[healthchecks] failed adding a target: ", err)
            end

          elseif action == "removed" then
            local ok, err = healthchecker:remove_target(ip, port, hostname)
            if not ok then
              log(ERR, "[healthchecks] failed removing a target: ", err)
            end

          else
            log(WARN, "[healthchecks] unknown status from balancer: ",
                      tostring(action))
          end

        else
          log(ERR, "[healthchecks] upstream ", hostname, " (", ip, ":", port,
            ") not found for received status: ", tostring(action))
        end

      end
    end

    -- @param hc The healthchecker object
    -- @param balancer The balancer object
    -- @param upstream_id The upstream id
    local function attach_healthchecker_to_balancer(hc, balancer, upstream_id)
      local hc_callback = function(tgt, event)
        local status
        if event == hc.events.healthy then
          status = true
        elseif event == hc.events.unhealthy then
          status = false
        else
          return
        end

        local hostname = tgt.hostname
        local ok, err
        ok, err = balancer:setAddressStatus(status, tgt.ip, tgt.port, hostname)

        local health = status and "healthy" or "unhealthy"
        for _, subscriber in ipairs(healthcheck_subscribers) do
          subscriber(upstream_id, tgt.ip, tgt.port, hostname, health)
        end

        if not ok then
          log(ERR, "[healthchecks] failed setting peer status (upstream: ", hc.name, "): ", err)
        end
      end

      -- Register event using a weak-reference in worker-events,
      -- and attach lifetime of callback to that of the balancer.
      singletons.worker_events.register_weak(hc_callback, hc.EVENT_SOURCE)
      healthchecker_callbacks[balancer] = hc_callback

      -- The lifetime of the healthchecker is based on that of the balancer.
      healthcheckers[balancer] = hc

      balancer.report_http_status = function(handle, status)
        local ip, port = handle.address.ip, handle.address.port
        local hostname = handle.address.host and handle.address.host.hostname or nil
        local _, err = hc:report_http_status(ip, port, hostname, status, "passive")
        if err then
          log(ERR, "[healthchecks] failed reporting status: ", err)
        end
      end

      balancer.report_tcp_failure = function(handle)
        local ip, port = handle.address.ip, handle.address.port
        local hostname = handle.address.host and handle.address.host.hostname or nil
        local _, err = hc:report_tcp_failure(ip, port, hostname, nil, "passive")
        if err then
          log(ERR, "[healthchecks] failed reporting status: ", err)
        end
      end

      balancer.report_timeout = function(handle)
        local ip, port = handle.address.ip, handle.address.port
        local hostname = handle.address.host and handle.address.host.hostname or nil
        local _, err = hc:report_timeout(ip, port, hostname, "passive")
        if err then
          log(ERR, "[healthchecks] failed reporting status: ", err)
        end
      end
    end

    ----------------------------------------------------------------------------
    -- Create a healthchecker object.
    -- @param upstream An upstream entity table.
    create_healthchecker = function(balancer, upstream)
      if not healthcheck then
        healthcheck = require("resty.healthcheck") -- delayed initialization
      end

      -- Do not run active healthchecks in `stream` module
      local checks = upstream.healthchecks
      if (ngx.config.subsystem == "stream" and checks.active.type ~= "tcp")
         or (ngx.config.subsystem == "http" and checks.active.type == "tcp")
      then
        checks = pl_tablex.deepcopy(checks)
        checks.active.healthy.interval = 0
        checks.active.unhealthy.interval = 0
      end

      local healthchecker, err = healthcheck.new({
        name = upstream.name,
        shm_name = "kong_healthchecks",
        checks = checks,
      })

      if not healthchecker then
        return nil, err
      end

      populate_healthchecker(healthchecker, balancer, upstream)

      attach_healthchecker_to_balancer(healthchecker, balancer, upstream.id)

      -- only enable the callback after the target history has been replayed.
      balancer:setCallback(ring_balancer_callback)

      return true
    end
  end

  local creating = {}

  local function wait(id)
    local timeout = 30
    local step = 0.001
    local ratio = 2
    local max_step = 0.5
    while timeout > 0 do
      sleep(step)
      timeout = timeout - step
      if not creating[id] then
        return true
      end
      if timeout <= 0 then
        break
      end
      step = min(max(0.001, step * ratio), timeout, max_step)
    end
    return nil, "timeout"
  end

  ------------------------------------------------------------------------------
  -- The mutually-exclusive section used internally by the
  -- 'create_balancer' operation.
  -- @param upstream (table) A db.upstreams entity
  -- @param history (table, optional) history of target updates
  -- @param start (integer, optional) from where to start reading the history
  -- @return The new balancer object, or nil+error
  local function create_balancer_exclusive(upstream, history, start)
    local health_threshold = upstream.healthchecks and
                              upstream.healthchecks.threshold or nil

    local balancer, err = balancer_types[upstream.algorithm].new({
      log_prefix = "upstream:" .. upstream.name,
      wheelSize = upstream.slots,  -- will be ignored by least-connections
      dns = dns_client,
      healthThreshold = health_threshold,
    })
    if not balancer then
      return nil, "failed creating balancer:" .. err
    end

    singletons.core_cache:invalidate_local("balancer:upstreams:" .. upstream.id)
    singletons.core_cache:invalidate_local("balancer:targets:" .. upstream.id)

    target_histories[balancer] = {}

    if not history then
      history, err = fetch_target_history(upstream)
      if not history then
        return nil, "failed fetching target history:" .. err
      end
      start = 1
    end

    apply_history(balancer, history, start)

    upstream_ids[balancer] = upstream.id

    local ok, err = create_healthchecker(balancer, upstream)
    if not ok then
      log(ERR, "[healthchecks] error creating health checker: ", err)
    end

    -- only make the new balancer available for other requests after it
    -- is fully set up.
    set_balancer(upstream.id, balancer)

    return balancer
  end

  ------------------------------------------------------------------------------
  -- Create a balancer object, its healthchecker and attach them to the
  -- necessary data structures. The creation of the balancer happens in a
  -- per-worker mutual exclusion section, such that no two requests create the
  -- same balancer at the same time.
  -- @param upstream (table) A db.upstreams entity
  -- @param recreate (boolean, optional) create new balancer even if one exists
  -- @param history (table, optional) history of target updates
  -- @param start (integer, optional) from where to start reading the history
  -- @return The new balancer object, or nil+error
  create_balancer = function(upstream, recreate, history, start)

    if balancers[upstream.id] and not recreate then
      return balancers[upstream.id]
    end

    if creating[upstream.id] then
      local ok = wait(upstream.id)
      if not ok then
        return nil, "timeout waiting for balancer for " .. upstream.id
      end
      return balancers[upstream.id]
    end

    creating[upstream.id] = true

    local balancer, err = create_balancer_exclusive(upstream, history, start)

    if kong.configuration.worker_consistency == "eventual" then
      local _, err = singletons.core_cache:get(
        "balancer:upstreams:" .. upstream.id,
        { neg_ttl = 10 },
        load_upstream_into_memory,
        upstream.id)
      if err then
        log(ERR, "failed loading upstream [", upstream.id, "]: ", err)
      end
    end

    creating[upstream.id] = nil

    return balancer, err
  end
end


--------------------------------------------------------------------------------
-- Compare the target history of the upstream with that of the
-- current balancer object, updating or recreating the balancer if necessary.
-- @param upstream The upstream entity object
-- @param balancer The ring balancer object
-- @return true if all went well, or nil + error in case of failures.
local function check_target_history(upstream, balancer)
  -- Fetch the upstream's targets, from cache or the db
  local new_history, err = fetch_target_history(upstream)
  if err then
    return nil, err
  end

  local old_history = target_histories[balancer]

  -- check history state
  local old_size = #old_history
  local new_size = #new_history

  if new_size >= old_size then
    -- compare balancer history with db-loaded history
    local last_equal_index = 0  -- last index where history is the same
    for i, entry in ipairs(old_history) do
      local new_entry = new_history[i]
      if new_entry and
        new_entry.name == entry.name and
        new_entry.port == entry.port and
        new_entry.weight == entry.weight
      then
        last_equal_index = i
      else
        break
      end
    end

    if last_equal_index == old_size then
      -- The history from which our balancer was build is still identical
      if new_size == old_size then
        -- No new targets, so no update is necessary in the balancer object
        return true
      end

      -- new_size > old_size in this case
      -- history is the same, but we now have additional entries, apply them
      apply_history(balancer, new_history, last_equal_index + 1)
      return true
    end
  end

  -- History not the same. Either a history-cleanup happened, or due to
  -- eventual-consistency a target showed up "in the past".
  -- TODO: ideally we would undo the last ones until we're equal again
  -- and can replay changes, but not supported by ring-balancer yet.
  -- for now; create a new balancer from scratch

  stop_healthchecker(balancer)

  local new_balancer, err = create_balancer(upstream, true, new_history, 1)
  if not new_balancer then
    return nil, err
  end

  return true
end

<<<<<<< HEAD
local function load_upstreams_dict_into_memory()
  local upstreams_dict = {}
  -- build a dictionary, indexed by the upstream name
  for up, err in singletons.db.upstreams:each() do
    if err then
      log(CRIT, "could not obtain list of upstreams: ", err)
      return nil
    end
=======

local get_all_upstreams
do
  local function load_upstreams_dict_into_memory()
    local upstreams_dict = {}
    local found = nil

    -- build a dictionary, indexed by the upstream name
    for up, err in singletons.db.upstreams:each() do
      if err then
        log(CRIT, "could not obtain list of upstreams: ", err)
        return nil
      end

      upstreams_dict[up.name] = up.id
      found = true
    end

    return found and upstreams_dict
  end
  _load_upstreams_dict_into_memory = load_upstreams_dict_into_memory
>>>>>>> 6e005c19

    upstreams_dict[up.name] = up.id
  end
  return upstreams_dict
end
_load_upstreams_dict_into_memory = load_upstreams_dict_into_memory

------------------------------------------------------------------------------
-- Implements a simple dictionary with all upstream-ids indexed
-- by their name.
-- @return The upstreams dictionary (a map with upstream names as string keys
-- and upstream entity tables as values), or nil+error
local function get_all_upstreams()
  local opts = { neg_ttl = 10 }
  if kong.configuration.worker_consistency == "eventual" then
    return singletons.core_cache:get("balancer:upstreams", opts, noop)
  end
  local upstreams_dict, err = singletons.core_cache:get("balancer:upstreams", opts,
                                              load_upstreams_dict_into_memory)
  if err then
    return nil, err
  end

  return upstreams_dict or {}
end


------------------------------------------------------------------------------
-- Finds and returns an upstream entity. This function covers
-- caching, invalidation, db access, et al.
-- @param upstream_name string.
-- @return upstream table, or `false` if not found, or nil+error
local function get_upstream_by_name(upstream_name)
  local upstreams_dict, err = get_all_upstreams()
  if err then
    return nil, err
  end

  local upstream_id = upstreams_dict[upstream_name]
  if not upstream_id then
    return false -- no upstream by this name
  end

  return get_upstream_by_id(upstream_id)
end


-- looks up a balancer for the target.
-- @param target the table with the target details
-- @param no_create (optional) if true, do not attempt to create
-- (for thorough testing purposes)
-- @return balancer if found, `false` if not found, or nil+error on error
local function get_balancer(target, no_create)
  -- NOTE: only called upon first lookup, so `cache_only` limitations
  -- do not apply here
  local hostname = target.host


  -- first go and find the upstream object, from cache or the db
  local upstream, err = get_upstream_by_name(hostname)
  if upstream == false then
    return false -- no upstream by this name
  end
  if err then
    return nil, err -- there was an error
  end

  local balancer = balancers[upstream.id]
  if not balancer then
    if no_create then
      return nil, "balancer not found"
    else
      log(ERR, "balancer not found for ", upstream.name, ", will create it")
      return create_balancer(upstream), upstream
    end
  end

  return balancer, upstream
end


--==============================================================================
-- Event Callbacks
--==============================================================================


local function do_target_event(operation, upstream_id, upstream_name)
  singletons.core_cache:invalidate_local("balancer:targets:" .. upstream_id)

  local upstream = get_upstream_by_id(upstream_id)
  if not upstream then
    log(ERR, "target ", operation, ": upstream not found for ", upstream_id)
    return
  end

  local balancer = balancers[upstream_id]
  if not balancer then
    log(ERR, "target ", operation, ": balancer not found for ", upstream_name)
    return
  end

  local ok, err = check_target_history(upstream, balancer)
  if not ok then
    log(ERR, "failed checking target history for ", upstream_name, ":  ", err)
  end
end

--------------------------------------------------------------------------------
-- Called on any changes to a target.
-- @param operation "create", "update" or "delete"
-- @param target Target table with `upstream.id` field
local function on_target_event(operation, target)

  if operation == "reset" then
    local upstreams = get_all_upstreams()
    for name, id in pairs(upstreams) do
      do_target_event("create", id, name)
    end

  else
    do_target_event(operation, target.upstream.id, target.upstream.name)

  end

end


-- Calculates hash-value.
-- Will only be called once per request, on first try.
-- @param upstream the upstream enity
-- @return integer value or nil if there is no hash to calculate
local create_hash = function(upstream, ctx)
  local hash_on = upstream.hash_on
  if hash_on == "none" or hash_on == nil or hash_on == ngx.null then
    return -- not hashing, exit fast
  end

  local identifier
  local header_field_name = "hash_on_header"

  for _ = 1,2 do

   if hash_on == "consumer" then
      if not ctx then
        ctx = ngx.ctx
      end

      -- consumer, fallback to credential
      identifier = (ctx.authenticated_consumer or EMPTY_T).id or
                   (ctx.authenticated_credential or EMPTY_T).id

    elseif hash_on == "ip" then
      identifier = ngx.var.remote_addr

    elseif hash_on == "header" then
      identifier = ngx.req.get_headers()[upstream[header_field_name]]
      if type(identifier) == "table" then
        identifier = table_concat(identifier)
      end

    elseif hash_on == "cookie" then
      identifier = ngx.var["cookie_" .. upstream.hash_on_cookie]

      -- If the cookie doesn't exist, create one and store in `ctx`
      -- to be added to the "Set-Cookie" header in the response
      if not identifier then
        if not ctx then
          ctx = ngx.ctx
        end

        identifier = utils.uuid()

        ctx.balancer_data.hash_cookie = {
          key = upstream.hash_on_cookie,
          value = identifier,
          path = upstream.hash_on_cookie_path
        }
      end

    end

    if identifier then
      return crc32(identifier)
    end

    -- we missed the first, so now try the fallback
    hash_on = upstream.hash_fallback
    header_field_name = "hash_fallback_header"
    if hash_on == "none" then
      return nil
    end
  end
  -- nothing found, leave without a hash
end


--==============================================================================
-- Initialize balancers
--==============================================================================


do
  local worker_state_version

  create_balancers = function(version)
    local upstreams, err = get_all_upstreams()
    if not upstreams then
      log(CRIT, "failed loading initial list of upstreams: ", err)
      return
    end

    local oks, errs = 0, 0
    for name, id in pairs(upstreams) do
      local upstream = get_upstream_by_id(id)
      local ok, err
      if upstream ~= nil then
        ok, err = create_balancer(upstream)
      end
      if ok ~= nil then
        oks = oks + 1
      else
        log(CRIT, "failed creating balancer for ", name, ": ", err)
        errs = errs + 1
      end
    end
    log(DEBUG, "initialized ", oks, " balancer(s), ", errs, " error(s)")

    set_worker_state_updated()

  end

  is_worker_state_stale = function()
    local current_version = kong.core_cache:get(worker_state_VERSION, TTL_ZERO, utils.uuid)
    if current_version ~= worker_state_version then
      return true
    end

    return false
  end

  set_worker_state_stale = function()
    log(DEBUG, "invalidating proxy state")
    kong.core_cache:invalidate(worker_state_VERSION)
  end


  set_worker_state_updated = function()
    worker_state_version = kong.core_cache:get(worker_state_VERSION, TTL_ZERO, utils.uuid)
    log(DEBUG, "proxy state is updated")
  end

end


local function update_balancer_state(premature)
  local concurrency = require "kong.concurrency"

  if premature then
    return
  end

  local opts = {
    name = "balancer_state",
    timeout = 0,
    on_timeout = "return_true",
  }

  concurrency.with_coroutine_mutex(opts, function()
    if is_worker_state_stale() then
      -- load the upstreams before invalidating cache
      local updated_upstreams_dict = load_upstreams_dict_into_memory()
      if updated_upstreams_dict ~= nil then
        singletons.core_cache:invalidate_local("balancer:upstreams")
        local _, err = singletons.core_cache:get("balancer:upstreams",
                      { neg_ttl = 10 }, function() return updated_upstreams_dict end)
        if err then
          log(CRIT, "failed updating list of upstreams: ", err)
        else
          set_worker_state_updated()
        end

      end
    end
  end)

  local frequency = kong.configuration.worker_state_update_frequency or 1
  local _, err = timer_at(frequency, update_balancer_state)
  if err then
    log(CRIT, "unable to reschedule update proxy state timer: ", err)
  end

end


local function init()
  if kong.configuration.worker_consistency == "eventual" then
    local opts = { neg_ttl = 10 }
    local upstreams_dict, err = singletons.core_cache:get("balancer:upstreams",
                                        opts, load_upstreams_dict_into_memory)
    if err then
      log(CRIT, "failed loading list of upstreams: ", err)
      return
    end

    for _, id in pairs(upstreams_dict) do
      local upstream_cache_key = "balancer:upstreams:" .. id
      local upstream, err = singletons.core_cache:get(upstream_cache_key, opts,
                      load_upstream_into_memory, id)

      if upstream == nil or err then
        log(WARN, "failed loading upstream ", id, ": ", err)
      end

      local target_cache_key = "balancer:targets:" .. id
      local target, err = singletons.core_cache:get(target_cache_key, opts,
                load_targets_into_memory, id)
      if target == nil or err then
        log(WARN, "failed loading targets for upstream ", id, ": ", err)
      end

    end
  end

  create_balancers(utils.uuid())

  if kong.configuration.worker_consistency == "eventual" then
    local frequency = kong.configuration.worker_state_update_frequency or 1
    local _, err = timer_at(frequency, update_balancer_state)
    if err then
      log(CRIT, "unable to start update proxy state timer: ", err)
    else
      log(DEBUG, "update proxy state timer scheduled")
    end
  end

end


local function do_upstream_event(operation, upstream_id, upstream_name)
  if operation == "create" then

    local upstream
    if kong.configuration.worker_consistency == "eventual" then
      set_worker_state_stale()
      local upstream_cache_key = "balancer:upstreams:" .. upstream_id
      singletons.core_cache:invalidate_local(upstream_cache_key)
      -- force loading the upstream to the cache
      upstream = singletons.core_cache:get(upstream_cache_key, { neg_ttl = 10 },
                                load_upstream_into_memory, upstream_id)
    else
      singletons.core_cache:invalidate_local("balancer:upstreams")
      upstream = get_upstream_by_id(upstream_id)
    end

    if not upstream then
      log(ERR, "upstream not found for ", upstream_id)
      return
    end

    local _, err = create_balancer(upstream)
    if err then
      log(CRIT, "failed creating balancer for ", upstream_name, ": ", err)
    end

  elseif operation == "delete" or operation == "update" then

    local upstream_cache_key = "balancer:upstreams:" .. upstream_id
    local target_cache_key = "balancer:targets:"   .. upstream_id
    if singletons.db.strategy ~= "off" then
      if kong.configuration.worker_consistency == "eventual" then
        set_worker_state_stale()
      else
        singletons.core_cache:invalidate_local("balancer:upstreams")
      end

      singletons.core_cache:invalidate_local(upstream_cache_key)
      singletons.core_cache:invalidate_local(target_cache_key)
    end

    local balancer = balancers[upstream_id]
    if balancer then
      stop_healthchecker(balancer)
    end

    if operation == "delete" then
      set_balancer(upstream_id, nil)

    else
      local upstream
      if kong.configuration.worker_consistency == "eventual" then
        -- force loading the upstream to the cache
        upstream = singletons.core_cache:get(upstream_cache_key, nil,
                                  load_upstream_into_memory, upstream_id)
      else
        upstream = get_upstream_by_id(upstream_id)
      end

      if not upstream then
        log(ERR, "upstream not found for ", upstream_id)
        return
      end

      local _, err = create_balancer(upstream, true)
      if err then
        log(ERR, "failed recreating balancer for ", upstream_name, ": ", err)
      end
    end

  end

end


--------------------------------------------------------------------------------
-- Called on any changes to an upstream.
-- @param operation "create", "update" or "delete"
-- @param upstream_data table with `id` and `name` fields
local function on_upstream_event(operation, upstream_data)

  if operation == "reset" then
    init()

  elseif operation == "delete_all" then
    local upstreams = get_all_upstreams()
    for name, id in pairs(upstreams) do
      do_upstream_event("delete", id, name)
    end

  else
    do_upstream_event(operation, upstream_data.id, upstream_data.name)
  end

end


--==============================================================================
-- Main entry point when resolving
--==============================================================================


--------------------------------------------------------------------------------
-- Resolves the target structure in-place (fields `ip`, `port`, and `hostname`).
--
-- If the hostname matches an 'upstream' pool, then it must be balanced in that
-- pool, in this case any port number provided will be ignored, as the pool
-- provides it.
--
-- @param target the data structure as defined in `core.access.before` where
-- it is created.
-- @return true on success, nil+error message+status code otherwise
local function execute(target, ctx)
  if target.type ~= "name" then
    -- it's an ip address (v4 or v6), so nothing we can do...
    target.ip = target.host
    target.port = target.port or 80 -- TODO: remove this fallback value
    target.hostname = target.host
    return true
  end

  -- when tries == 0,
  --   it runs before the `balancer` context (in the `access` context),
  -- when tries >= 2,
  --   then it performs a retry in the `balancer` context
  local dns_cache_only = target.try_count ~= 0
  local balancer, upstream, hash_value

  if dns_cache_only then
    -- retry, so balancer is already set if there was one
    balancer = target.balancer

  else
    -- first try, so try and find a matching balancer/upstream object
    balancer, upstream = get_balancer(target)
    if balancer == nil then -- `false` means no balancer, `nil` is error
      return nil, upstream, 500
    end

    if balancer then
      -- store for retries
      target.balancer = balancer

      -- calculate hash-value
      -- only add it if it doesn't exist, in case a plugin inserted one
      hash_value = target.hash_value
      if not hash_value then
        hash_value = create_hash(upstream, ctx)
        target.hash_value = hash_value
      end
    end
  end

  local ip, port, hostname, handle
  if balancer then
    -- have to invoke the ring-balancer
    ip, port, hostname, handle = balancer:getPeer(dns_cache_only,
                                          target.balancer_handle,
                                          hash_value)
    if not ip and
      (port == "No peers are available" or port == "Balancer is unhealthy") then
      return nil, "failure to get a peer from the ring-balancer", 503
    end
    target.hash_value = hash_value
    target.balancer_handle = handle

  else
    -- have to do a regular DNS lookup
    local try_list
    ip, port, try_list = toip(target.host, target.port, dns_cache_only)
    hostname = target.host
    if not ip then
      log(ERR, "DNS resolution failed: ", port, ". Tried: ", tostring(try_list))
      if port == "dns server error: 3 name error" or
         port == "dns client error: 101 empty record received" then
        return nil, "name resolution failed", 503
      end
    end
  end

  if not ip then
    return nil, port, 500
  end

  target.ip = ip
  target.port = port
  if upstream and upstream.host_header ~= nil then
    target.hostname = upstream.host_header
  else
    target.hostname = hostname
  end
  return true
end


--------------------------------------------------------------------------------
-- Update health status and broadcast to workers
-- @param upstream a table with upstream data: must have `name` and `id`
-- @param hostname target hostname
-- @param ip target entry. if nil updates all entries
-- @param port target port
-- @param is_healthy boolean: true if healthy, false if unhealthy
-- @return true if posting event was successful, nil+error otherwise
local function post_health(upstream, hostname, ip, port, is_healthy)

  local balancer = balancers[upstream.id]
  if not balancer then
    return nil, "Upstream " .. tostring(upstream.name) .. " has no balancer"
  end

  local healthchecker = healthcheckers[balancer]
  if not healthchecker then
    return nil, "no healthchecker found for " .. tostring(upstream.name)
  end

  local ok, err
  if ip then
    ok, err = healthchecker:set_target_status(ip, port, hostname, is_healthy)
  else
    ok, err = healthchecker:set_all_target_statuses_for_hostname(hostname, port, is_healthy)
  end

  -- adjust API because the healthchecker always returns a second argument
  if ok then
    err = nil
  end

  return ok, err
end


--==============================================================================
-- Health check API
--==============================================================================


--------------------------------------------------------------------------------
-- Subscribe to events produced by health checkers.
-- There is no guarantee that the event reported is different from the
-- previous report (in other words, you may get two "healthy" events in
-- a row for the same target).
-- @param callback Function to be called whenever a target has its
-- status updated. The function should have the following signature:
-- `function(upstream_id, target_ip, target_port, target_hostname, health)`
-- where `upstream_id` is the entity id of the upstream,
-- `target_ip`, `target_port` and `target_hostname` identify the target,
-- and `health` is a string: "healthy", "unhealthy"
-- The return value of the callback function is ignored.
local function subscribe_to_healthcheck_events(callback)
  healthcheck_subscribers[#healthcheck_subscribers + 1] = callback
end


--------------------------------------------------------------------------------
-- Unsubscribe from events produced by health checkers.
-- @param callback Function that was added as the callback.
-- Note that this must be the same closure used for subscribing.
local function unsubscribe_from_healthcheck_events(callback)
  for i, c in ipairs(healthcheck_subscribers) do
    if c == callback then
      table.remove(healthcheck_subscribers, i)
      return
    end
  end
end


local function is_upstream_using_healthcheck(upstream)
  if upstream ~= nil then
    return upstream.healthchecks.active.healthy.interval ~= 0
           or upstream.healthchecks.active.unhealthy.interval ~= 0
           or upstream.healthchecks.passive.unhealthy.tcp_failures ~= 0
           or upstream.healthchecks.passive.unhealthy.timeouts ~= 0
           or upstream.healthchecks.passive.unhealthy.http_failures ~= 0
  end

  return false
end


--------------------------------------------------------------------------------
-- Get healthcheck information for an upstream.
-- @param upstream_id the id of the upstream.
-- @return one of three possible returns:
-- * if healthchecks are enabled, a table mapping keys ("ip:port") to booleans;
-- * if healthchecks are disabled, nil;
-- * in case of errors, nil and an error message.
local function get_upstream_health(upstream_id)

  local upstream = get_upstream_by_id(upstream_id)
  if not upstream then
    return nil, "upstream not found"
  end

  local using_hc = is_upstream_using_healthcheck(upstream)

  local balancer = balancers[upstream_id]
  if not balancer then
    return nil, "balancer not found"
  end

  local healthchecker
  if using_hc then
    healthchecker = healthcheckers[balancer]
    if not healthchecker then
      return nil, "healthchecker not found"
    end
  end

  local health_info = {}
  local hosts = balancer.hosts
  for _, host in ipairs(hosts) do
    local key = host.hostname .. ":" .. host.port
    health_info[key] = host:getStatus()
    for _, address in ipairs(health_info[key].addresses) do
      if using_hc then
        address.health = address.healthy and "HEALTHY" or "UNHEALTHY"
      else
        address.health = "HEALTHCHECKS_OFF"
      end
      address.healthy = nil
    end
  end

  return health_info
end


--------------------------------------------------------------------------------
-- Get healthcheck information for a balancer.
-- @param upstream_id the id of the upstream.
-- @return table with balancer health info
local function get_balancer_health(upstream_id)

  local upstream = get_upstream_by_id(upstream_id)
  if not upstream then
    return nil, "upstream not found"
  end

  local balancer = balancers[upstream_id]
  if not balancer then
    return nil, "balancer not found"
  end

  local healthchecker
  local balancer_status
  local health = "HEALTHCHECKS_OFF"
  if is_upstream_using_healthcheck(upstream) then
    healthchecker = healthcheckers[balancer]
    if not healthchecker then
      return nil, "healthchecker not found"
    end

    balancer_status = balancer:getStatus()
    health = balancer_status.healthy and "HEALTHY" or "UNHEALTHY"
  end

  return {
    health = health,
    id = upstream_id,
    details = balancer_status,
  }
end


--------------------------------------------------------------------------------
-- for unit-testing purposes only
local function _get_healthchecker(balancer)
  return healthcheckers[balancer]
end


--------------------------------------------------------------------------------
-- for unit-testing purposes only
local function _get_target_history(balancer)
  return target_histories[balancer]
end


return {
  init = init,
  execute = execute,
  on_target_event = on_target_event,
  on_upstream_event = on_upstream_event,
  get_upstream_by_name = get_upstream_by_name,
  get_all_upstreams = get_all_upstreams,
  post_health = post_health,
  subscribe_to_healthcheck_events = subscribe_to_healthcheck_events,
  unsubscribe_from_healthcheck_events = unsubscribe_from_healthcheck_events,
  get_upstream_health = get_upstream_health,
  get_upstream_by_id = get_upstream_by_id,
  get_balancer_health = get_balancer_health,

  -- ones below are exported for test purposes only
  _create_balancer = create_balancer,
  _get_balancer = get_balancer,
  _get_healthchecker = _get_healthchecker,
  _get_target_history = _get_target_history,
  _load_upstreams_dict_into_memory = _load_upstreams_dict_into_memory,
  _load_upstream_into_memory = _load_upstream_into_memory,
  _load_targets_into_memory = _load_targets_into_memory,
  _create_hash = create_hash,
}<|MERGE_RESOLUTION|>--- conflicted
+++ resolved
@@ -570,44 +570,27 @@
   return true
 end
 
-<<<<<<< HEAD
+
 local function load_upstreams_dict_into_memory()
   local upstreams_dict = {}
+
   -- build a dictionary, indexed by the upstream name
   for up, err in singletons.db.upstreams:each() do
     if err then
       log(CRIT, "could not obtain list of upstreams: ", err)
       return nil
     end
-=======
-
-local get_all_upstreams
-do
-  local function load_upstreams_dict_into_memory()
-    local upstreams_dict = {}
-    local found = nil
-
-    -- build a dictionary, indexed by the upstream name
-    for up, err in singletons.db.upstreams:each() do
-      if err then
-        log(CRIT, "could not obtain list of upstreams: ", err)
-        return nil
-      end
-
-      upstreams_dict[up.name] = up.id
-      found = true
-    end
-
-    return found and upstreams_dict
-  end
-  _load_upstreams_dict_into_memory = load_upstreams_dict_into_memory
->>>>>>> 6e005c19
 
     upstreams_dict[up.name] = up.id
   end
+
   return upstreams_dict
 end
 _load_upstreams_dict_into_memory = load_upstreams_dict_into_memory
+
+
+local opts = { neg_ttl = 10 }
+
 
 ------------------------------------------------------------------------------
 -- Implements a simple dictionary with all upstream-ids indexed
@@ -615,7 +598,6 @@
 -- @return The upstreams dictionary (a map with upstream names as string keys
 -- and upstream entity tables as values), or nil+error
 local function get_all_upstreams()
-  local opts = { neg_ttl = 10 }
   if kong.configuration.worker_consistency == "eventual" then
     return singletons.core_cache:get("balancer:upstreams", opts, noop)
   end
