return {
  {
    name = "2015-01-12-175310_skeleton",
    up = function(db, kong_config)
      local keyspace_name = kong_config.cassandra_keyspace
      local strategy, strategy_properties = kong_config.cassandra_repl_strategy, ""

      -- Format strategy options
      if strategy == "SimpleStrategy" then
        strategy_properties = string.format(", 'replication_factor': %s", kong_config.cassandra_repl_factor)
      elseif strategy == "NetworkTopologyStrategy" then
        local dcs = {}
        for _, dc_conf in ipairs(kong_config.cassandra_data_centers) do
          local dc_name, dc_repl = string.match(dc_conf, "([^:]+):(%d+)")
          if dc_name and dc_repl then
            table.insert(dcs, string.format("'%s': %s", dc_name, dc_repl))
          else
            return "invalid cassandra_data_centers configuration"
          end
        end
        if #dcs > 0 then
          strategy_properties = string.format(", %s", table.concat(dcs, ", "))
        end
      else
        -- Strategy unknown
        return "invalid replication_strategy class"
      end

      -- Format final keyspace creation query
      local keyspace_str = string.format([[
        CREATE KEYSPACE IF NOT EXISTS "%s"
          WITH REPLICATION = {'class': '%s'%s};
      ]], keyspace_name, strategy, strategy_properties)

      local res, err = db:query(keyspace_str, nil, nil, nil, true)
      if not res then
        return err
      end

      local ok, err = db:coordinator_change_keyspace(keyspace_name)
      if not ok then
        return err
      end

      local res, err = db:query [[
        CREATE TABLE IF NOT EXISTS schema_migrations(
          id text PRIMARY KEY,
          migrations list<text>
        );
      ]]
      if not res then
        return err
      end
    end,
    down = [[
      DROP TABLE schema_migrations;
    ]]
  },
  {
    name = "2015-01-12-175310_init_schema",
    up = [[
      CREATE TABLE IF NOT EXISTS consumers(
        id uuid,
        custom_id text,
        username text,
        created_at timestamp,
        PRIMARY KEY (id)
      );

      CREATE INDEX IF NOT EXISTS ON consumers(custom_id);
      CREATE INDEX IF NOT EXISTS ON consumers(username);

      CREATE TABLE IF NOT EXISTS apis(
        id uuid,
        name text,
        request_host text,
        request_path text,
        strip_request_path boolean,
        upstream_url text,
        preserve_host boolean,
        created_at timestamp,
        PRIMARY KEY (id)
      );

      CREATE INDEX IF NOT EXISTS ON apis(name);
      CREATE INDEX IF NOT EXISTS ON apis(request_host);
      CREATE INDEX IF NOT EXISTS ON apis(request_path);

      CREATE TABLE IF NOT EXISTS plugins(
        id uuid,
        api_id uuid,
        consumer_id uuid,
        name text,
        config text, -- serialized plugin configuration
        enabled boolean,
        created_at timestamp,
        PRIMARY KEY (id, name)
      );

      CREATE INDEX IF NOT EXISTS ON plugins(name);
      CREATE INDEX IF NOT EXISTS ON plugins(api_id);
      CREATE INDEX IF NOT EXISTS ON plugins(consumer_id);
    ]],
    down = [[
      DROP TABLE consumers;
      DROP TABLE apis;
      DROP TABLE plugins;
    ]]
  },
  {
    name = "2015-11-23-817313_nodes",
    up = [[
      CREATE TABLE IF NOT EXISTS nodes(
        name text,
        cluster_listening_address text,
        created_at timestamp,
        PRIMARY KEY (name)
      ) WITH default_time_to_live = 3600;

      CREATE INDEX IF NOT EXISTS ON nodes(cluster_listening_address);
    ]],
    down = [[
      DROP TABLE nodes;
    ]]
  },
  {
    name = "2016-02-25-160900_remove_null_consumer_id",
    up = function(_, _, dao)
      local rows, err = dao.plugins:find_all {consumer_id = "00000000-0000-0000-0000-000000000000"}
      if err then
        return err
      end

      for _, row in ipairs(rows) do
        row.consumer_id = nil
        local _, err = dao.plugins:update(row, row, {full = true})
        if err then
          return err
        end
      end
    end
  },
  {
    name = "2016-02-29-121813_remove_ttls",
    up = [[
      ALTER TABLE nodes WITH default_time_to_live = 0;
    ]],
    down = [[
      ALTER TABLE nodes WITH default_time_to_live = 3600;
    ]]
  },
  {
    -- This is a 2 step migration; first create the extra column, using a cql
    -- statement and following iterate over the entries to insert default values.

    -- Step 1) create extra column
    name = "2016-09-05-212515_retries_step_1",
    up = [[
      ALTER TABLE apis ADD retries int;
    ]],
    down = [[
      ALTER TABLE apis DROP retries;
    ]]
  },
  {
    -- Step 2) insert default values
    name = "2016-09-05-212515_retries_step_2",
    up = function(_, _, dao)
      local rows, err = dao.apis:find_all() -- fetch all rows
      if err then
        return err
      end

      for _, row in ipairs(rows) do
        if not row.retries then

          local _, err = dao.apis:update({
            retries = 5
          }, {
            id = row.id
          })
          if err then
            return err
          end
        end
      end
    end,
    down = nil,
  },
  {
    name = "2016-09-16-141423_upstreams",
    -- Note on the timestamps;
    -- The Cassandra timestamps are created in Lua code, and hence ALL entities
    -- will now be created in millisecond precision. The existing entries will
    -- remain in second precision, but new ones (for ALL entities!) will be
    -- in millisecond precision.
    -- This differs from the Postgres one where only the new entities (upstreams
    -- and targets) will get millisecond precision.
    up = [[
      CREATE TABLE IF NOT EXISTS upstreams(
        id uuid,
        name text,
        slots int,
        orderlist text,
        created_at timestamp,
        PRIMARY KEY (id)
      );
      CREATE INDEX IF NOT EXISTS ON upstreams(name);
      CREATE TABLE IF NOT EXISTS targets(
        id uuid,
        target text,
        weight int,
        upstream_id uuid,
        created_at timestamp,
        PRIMARY KEY (id)
      );
      CREATE INDEX IF NOT EXISTS ON targets(upstream_id);
    ]],
    down = [[
      DROP TABLE upstreams;
      DROP TABLE targets;
    ]],
  },
  {
    name = "2016-12-14-172100_move_ssl_certs_to_core",
    up = [[
      CREATE TABLE ssl_certificates(
        id uuid PRIMARY KEY,
        cert text,
        key text ,
        created_at timestamp
      );

      CREATE TABLE ssl_servers_names(
        name text,
        ssl_certificate_id uuid,
        created_at timestamp,
        PRIMARY KEY (name, ssl_certificate_id)
      );

      CREATE INDEX IF NOT EXISTS ON ssl_servers_names(ssl_certificate_id);

      ALTER TABLE apis ADD https_only boolean;
      ALTER TABLE apis ADD http_if_terminated boolean;
    ]],
    down = [[
      DROP INDEX ssl_servers_names_ssl_certificate_idx;

      DROP TABLE ssl_certificates;
      DROP TABLE ssl_servers_names;

      ALTER TABLE apis DROP https_only;
      ALTER TABLE apis DROP http_if_terminated;
    ]]
  },
  {
    name = "2016-11-11-151900_new_apis_router_1",
    up = [[
      ALTER TABLE apis ADD hosts text;
      ALTER TABLE apis ADD uris text;
      ALTER TABLE apis ADD methods text;
      ALTER TABLE apis ADD strip_uri boolean;
    ]],
    down = [[
      ALTER TABLE apis DROP headers;
      ALTER TABLE apis DROP uris;
      ALTER TABLE apis DROP methods;
      ALTER TABLE apis DROP strip_uri;
    ]]
  },
  {
    name = "2016-11-11-151900_new_apis_router_2",
    up = function(_, _, dao)
      -- create request_headers and request_uris
      -- with one entry each: the current request_host
      -- and the current request_path
      local rows, err = dao.apis:find_all() -- fetch all rows
      if err then
        return err
      end

      for _, row in ipairs(rows) do
        local hosts
        local uris

        local upstream_url = row.upstream_url
        while string.sub(upstream_url, #upstream_url) == "/" do
          upstream_url = string.sub(upstream_url, 1, #upstream_url - 1)
        end

        if row.request_host then
          hosts = { row.request_host }
        end

        if row.request_path then
          uris = { row.request_path }
        end

        local _, err = dao.apis:update({
          hosts = hosts,
          uris = uris,
          strip_uri = row.strip_request_path,
          upstream_url = upstream_url,
        }, { id = row.id })
        if err then
          return err
        end
      end
    end,
    down = function(_, _, dao)
      -- re insert request_host and request_path from
      -- the first element of request_headers and
      -- request_uris

    end
  },
  {
    name = "2016-11-11-151900_new_apis_router_3",
    up = function(db, kong_config)
      local keyspace_name = kong_config.cassandra_keyspace

      if db.major_version_n < 3 then
        local rows, err = db:query([[
          SELECT *
          FROM system.schema_columns
          WHERE keyspace_name = ']] .. keyspace_name .. [['
            AND columnfamily_name = 'apis'
            AND column_name IN ('request_host', 'request_path')
        ]])
        if err then
          return err
        end

        for i = 1, #rows do
          if rows[i].index_name then
            local res, err = db:query("DROP INDEX " .. rows[i].index_name)
            if not res then
              return err
            end
          end
        end

      else
        local rows, err = db:query([[
          SELECT *
          FROM system_schema.indexes
          WHERE keyspace_name = ']] .. keyspace_name .. [['
            AND table_name = 'apis'
        ]])
        if err then
          return err
        end

        for i = 1, #rows do
          if rows[i].options and
             rows[i].options.target == "request_host" or
             rows[i].options.target == "request_path" then

            local res, err = db:query("DROP INDEX " .. rows[i].index_name)
            if not res then
              return err
            end
          end
        end
      end

      local err = db:queries [[
        ALTER TABLE apis DROP request_host;
        ALTER TABLE apis DROP request_path;
        ALTER TABLE apis DROP strip_request_path;
      ]]
      if err then
        return err
      end
    end,
    down = [[
      ALTER TABLE apis ADD request_host text;
      ALTER TABLE apis ADD request_path text;
      ALTER TABLE apis ADD strip_request_path boolean;

      CREATE INDEX IF NOT EXISTS ON apis(request_host);
      CREATE INDEX IF NOT EXISTS ON apis(request_path);
    ]]
  },
  {
    name = "2017-01-24-132600_upstream_timeouts",
    up = [[
      ALTER TABLE apis ADD upstream_connect_timeout int;
      ALTER TABLE apis ADD upstream_send_timeout int;
      ALTER TABLE apis ADD upstream_read_timeout int;
    ]],
    down = [[
      ALTER TABLE apis DROP upstream_connect_timeout;
      ALTER TABLE apis DROP upstream_send_timeout;
      ALTER TABLE apis DROP upstream_read_timeout;
    ]]
  },
  {
    name = "2017-01-24-132600_upstream_timeouts_2",
    up = function(_, _, dao)
      local rows, err = dao.db:query([[
        SELECT * FROM apis;
      ]])
      if err then
        return err
      end

      for _, row in ipairs(rows) do
        if not row.upstream_connect_timeout
          or not row.upstream_read_timeout
          or not row.upstream_send_timeout then

          local _, err = dao.apis:update({
            upstream_connect_timeout = 60000,
            upstream_send_timeout = 60000,
            upstream_read_timeout = 60000,
          }, { id = row.id })
          if err then
            return err
          end
        end
      end
    end,
    down = function(_, _, dao) end
  },
  {
    name = "2017-03-27-132300_anonymous",
    -- this should have been in 0.10, but instead goes into 0.10.1 as a bugfix
    up = function(_, _, dao)
      for _, name in ipairs({
        "basic-auth",
        "hmac-auth",
        "jwt",
        "key-auth",
        "ldap-auth",
        "oauth2",
      }) do
        local rows, err = dao.plugins:find_all( { name = name } )
        if err then
          return err
        end

        for _, row in ipairs(rows) do
          if not row.config.anonymous then
            row.config.anonymous = ""
            local _, err = dao.plugins:update(row, { id = row.id })
            if err then
              return err
            end
          end
        end
      end
    end,
    down = function(_, _, dao) end
  },
  {
    name = "2017-04-04-145100_cluster_events",
    up = [[
      CREATE TABLE IF NOT EXISTS cluster_events(
        channel text,
        at      timestamp,
        node_id uuid,
        data    text,
        id      uuid,
        nbf     timestamp,
        PRIMARY KEY ((channel), at, node_id, id)
      ) WITH default_time_to_live = 86400
         AND comment = 'Kong cluster events broadcasting and polling';
    ]],
  },
  {
    name = "2017-05-19-173100_remove_nodes_table",
    up = [[
      DROP TABLE nodes;
    ]],
  },
  {
    name = "2017-07-28-225000_balancer_orderlist_remove",
    up = [[
      ALTER TABLE upstreams DROP orderlist;
    ]],
    down = function(_, _, dao) end  -- not implemented
  },
  {
<<<<<<< HEAD
=======
    name = "2017-11-07-192000_upstream_healthchecks",
    up = [[
      ALTER TABLE upstreams ADD healthchecks text;
    ]],
    down = [[
      ALTER TABLE upstreams DROP healthchecks;
    ]]
  },
  {
>>>>>>> f35518dd
    name = "2017-10-27-134100_consistent_hashing_1",
    up = [[
      ALTER TABLE upstreams ADD hash_on text;
      ALTER TABLE upstreams ADD hash_fallback text;
      ALTER TABLE upstreams ADD hash_on_header text;
      ALTER TABLE upstreams ADD hash_fallback_header text;
    ]],
    down = [[
      ALTER TABLE upstreams DROP hash_on;
      ALTER TABLE upstreams DROP hash_fallback;
      ALTER TABLE upstreams DROP hash_on_header;
      ALTER TABLE upstreams DROP hash_fallback_header;
    ]]
  },
  {
<<<<<<< HEAD
    name = "2017-10-27-134100_consistent_hashing_2",
    up = function(_, _, dao)
      local rows, err = dao.db:query([[
        SELECT * FROM upstreams;
      ]])
=======
    name = "2017-11-07-192100_upstream_healthchecks_2",
    up = function(_, _, dao)
      local rows, err = dao.upstreams:find_all()
>>>>>>> f35518dd
      if err then
        return err
      end

<<<<<<< HEAD
      for _, row in ipairs(rows) do
        if not row.hash_on or not row.hash_fallback then
          row.hash_on = "none"
          row.hash_fallback = "none"
--          row.created_at = nil
          local _, err = dao.upstreams:update(row, { id = row.id })
=======
      local upstreams = require("kong.dao.schemas.upstreams")
      local default = upstreams.fields.healthchecks.default

      for _, row in ipairs(rows) do
        if not row.healthchecks then
          local _, err = dao.upstreams:update({
            healthchecks = default,
          }, { id = row.id })
>>>>>>> f35518dd
          if err then
            return err
          end
        end
      end
    end,
<<<<<<< HEAD
    down = function(_, _, dao) end  -- n.a. since the columns will be dropped
  },
  {
    name = "2017-11-07-192000_upstream_healthchecks",
    up = [[
      ALTER TABLE upstreams ADD healthchecks text;
    ]],
    down = [[
      ALTER TABLE upstreams DROP healthchecks;
    ]]
  },
  {
    name = "2017-11-07-192100_upstream_healthchecks_2",
    up = function(_, _, dao)
      local rows, err = dao.db:query([[
        SELECT * FROM upstreams;
      ]])
=======
    down = function(_, _, dao) end
  },
  {
    name = "2017-10-27-134100_consistent_hashing_2",
    up = function(_, _, dao)
      local rows, err = dao.upstreams:find_all()
>>>>>>> f35518dd
      if err then
        return err
      end

<<<<<<< HEAD
      local upstreams = require("kong.dao.schemas.upstreams")
      local default = upstreams.fields.healthchecks.default

      for _, row in ipairs(rows) do
        if not row.healthchecks then

          local _, err = dao.upstreams:update({
            healthchecks = default,
          }, { id = row.id })
=======
      for _, row in ipairs(rows) do
        if not row.hash_on or not row.hash_fallback then
          row.hash_on = "none"
          row.hash_fallback = "none"
          local _, err = dao.upstreams:update(row, { id = row.id })
>>>>>>> f35518dd
          if err then
            return err
          end
        end
      end
    end,
<<<<<<< HEAD
    down = function(_, _, dao) end
=======
    down = function(_, _, dao) end  -- n.a. since the columns will be dropped
>>>>>>> f35518dd
  },
}<|MERGE_RESOLUTION|>--- conflicted
+++ resolved
@@ -482,8 +482,6 @@
     down = function(_, _, dao) end  -- not implemented
   },
   {
-<<<<<<< HEAD
-=======
     name = "2017-11-07-192000_upstream_healthchecks",
     up = [[
       ALTER TABLE upstreams ADD healthchecks text;
@@ -493,7 +491,6 @@
     ]]
   },
   {
->>>>>>> f35518dd
     name = "2017-10-27-134100_consistent_hashing_1",
     up = [[
       ALTER TABLE upstreams ADD hash_on text;
@@ -509,29 +506,13 @@
     ]]
   },
   {
-<<<<<<< HEAD
-    name = "2017-10-27-134100_consistent_hashing_2",
-    up = function(_, _, dao)
-      local rows, err = dao.db:query([[
-        SELECT * FROM upstreams;
-      ]])
-=======
     name = "2017-11-07-192100_upstream_healthchecks_2",
     up = function(_, _, dao)
       local rows, err = dao.upstreams:find_all()
->>>>>>> f35518dd
-      if err then
-        return err
-      end
-
-<<<<<<< HEAD
-      for _, row in ipairs(rows) do
-        if not row.hash_on or not row.hash_fallback then
-          row.hash_on = "none"
-          row.hash_fallback = "none"
---          row.created_at = nil
-          local _, err = dao.upstreams:update(row, { id = row.id })
-=======
+      if err then
+        return err
+      end
+
       local upstreams = require("kong.dao.schemas.upstreams")
       local default = upstreams.fields.healthchecks.default
 
@@ -540,70 +521,33 @@
           local _, err = dao.upstreams:update({
             healthchecks = default,
           }, { id = row.id })
->>>>>>> f35518dd
           if err then
             return err
           end
         end
       end
     end,
-<<<<<<< HEAD
-    down = function(_, _, dao) end  -- n.a. since the columns will be dropped
-  },
-  {
-    name = "2017-11-07-192000_upstream_healthchecks",
-    up = [[
-      ALTER TABLE upstreams ADD healthchecks text;
-    ]],
-    down = [[
-      ALTER TABLE upstreams DROP healthchecks;
-    ]]
-  },
-  {
-    name = "2017-11-07-192100_upstream_healthchecks_2",
-    up = function(_, _, dao)
-      local rows, err = dao.db:query([[
-        SELECT * FROM upstreams;
-      ]])
-=======
     down = function(_, _, dao) end
   },
   {
     name = "2017-10-27-134100_consistent_hashing_2",
     up = function(_, _, dao)
       local rows, err = dao.upstreams:find_all()
->>>>>>> f35518dd
-      if err then
-        return err
-      end
-
-<<<<<<< HEAD
-      local upstreams = require("kong.dao.schemas.upstreams")
-      local default = upstreams.fields.healthchecks.default
-
-      for _, row in ipairs(rows) do
-        if not row.healthchecks then
-
-          local _, err = dao.upstreams:update({
-            healthchecks = default,
-          }, { id = row.id })
-=======
+      if err then
+        return err
+      end
+
       for _, row in ipairs(rows) do
         if not row.hash_on or not row.hash_fallback then
           row.hash_on = "none"
           row.hash_fallback = "none"
           local _, err = dao.upstreams:update(row, { id = row.id })
->>>>>>> f35518dd
           if err then
             return err
           end
         end
       end
     end,
-<<<<<<< HEAD
-    down = function(_, _, dao) end
-=======
     down = function(_, _, dao) end  -- n.a. since the columns will be dropped
->>>>>>> f35518dd
   },
 }