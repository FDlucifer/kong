--- conflicted
+++ resolved
@@ -270,11 +270,7 @@
     local handler, err = load_plugin(self, plugin)
 
     if handler then
-<<<<<<< HEAD
-      if getmetatable(handler) == BasePlugin then
-=======
       if type(handler.is) == "function" and handler:is(BasePlugin) then
->>>>>>> 19f4fe64
         -- Backwards-compatibility for 0.x and 1.x plugins inheriting from the
         -- BasePlugin class.
         -- TODO: deprecate & remove
